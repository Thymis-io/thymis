--- conflicted
+++ resolved
@@ -53,11 +53,8 @@
 		"edit-hostname-title": "Edit target hostname",
 		"edit-tags-title": "Edit Tags",
 		"new-tag-placeholder": "New Tag...",
-<<<<<<< HEAD
-		"unknown-target": "Unknown Target"
-=======
+		"unknown-target": "Unknown Target",
 		"limit-explain": "You can manage up to {deviceLimit} devices.\nFor larger projects, we offer scalable plans to meet your needs at thymis.io/"
->>>>>>> 1254d544
 	},
 	"create-device": {
 		"title": "Create a new device",
