{
	"language": {
		"select": "Sprache Auswählen",
		"en": "English",
		"de": "Deutsch"
	},
	"nav": {
		"overview": "Übersicht",
		"config-device": "Gerät Konfigurieren",
		"config-tag": "Tag Konfigurieren",
		"devices": "Geräte",
		"history": "Versionen",
		"terminal": "Terminal",
		"global-vnc": "VNC Alle Geräte",
		"device-vnc": "VNC",
		"external-repositories": "Externe Repositories",
		"tags": "Tags",
		"device-details": "Details"
	},
	"common": {
		"search": "Suchen...",
		"save": "Speichern",
		"cancel": "Abbrechen",
		"no-tag-or-device-selected": "Kein Tag oder Gerät ausgewählt",
		"logout": "Abmelden"
	},
	"vnc": {
		"connection-failed": "Verbindungsfehler",
		"control-device": "Gerät Steuern"
	},
	"devices": {
		"create-new": "Neues Gerät Erstellen ({deviceCount}/{deviceLimit})",
		"table": {
			"name": "Name",
			"target-host": "Ziel Host",
			"tags": "Tags",
			"actions": "Aktionen",
			"status": "Status"
		},
		"actions": {
			"edit": "Module Bearbeiten",
			"download": "Image Herunterladen",
			"restart": "Neustarten",
			"delete": "Löschen",
			"view-details": "Details anzeigen"
		},
		"status": {
			"online": "Online",
			"offline": "Offline"
		},
		"edit-name-title": "Namen Bearbeiten",
		"edit-hostname-title": "Ziel Hostnamen Bearbeiten",
		"edit-tags-title": "Tags Bearbeiten",
		"new-tag-placeholder": "Neuer Tag...",
<<<<<<< HEAD
		"unknown-target": "Unbekanntes Ziel"
=======
		"limit-explain": "Sie können bis zu {deviceLimit} Geräte verwalten.\nFür größere Projekte bieten wir auf thymis.io/ skalierbare Pläne an, die Ihren Anforderungen entsprechen"
>>>>>>> 1254d544
	},
	"create-device": {
		"title": "Neues Gerät Erstellen",
		"next": "Weiter →",
		"back": "← Zurück",
		"step-1": {
			"title": "Thymis installieren",
			"info": "Sie können ganz einfach eine ISO-Datei oder ein System-Image für Ihr IoT-Gerät erstellen."
		},
		"step-2": {
			"title": "Gerät auswählen"
		},
		"step-3": {
			"title": "Verbindungsinformationen"
		},
		"step-4": {
			"title": "Here we go!"
		},
		"finish": {
			"title": {
				"generating": "Wir erstellen Ihr persönliches Systemabbild von Thymis.",
				"generated": "Ihr Systemabbild ist fertig!"
			},
			"download": "Image herunterladen",
			"new": "Neues Image erstellen",
			"next-steps": {
				"generating": "Sie können dies in der Zwischenzeit tun",
				"generated": "Dies sind die nächsten Schritte"
			},
			"sd-title": "Einen Datenträger vorbereiten",
			"sd-info": "Bereiten Sie einen geeigneten Datenträger für Ihr Gerät vor. Für ISOs werden meist USB-Sticks oder CDs/DVDs verwendet. Für System-Images als .img wird ein Datenträger wie z.B. eine microSD-Karte mit dem System aufgezeichnet.",
			"sd-size-warning": "Der Datenträger muss mindestens 4 GB fassen können.",
			"software-title": {
				"generating": "Software für die Bildgebung installieren",
				"generated": "Systemabbild auf Datenträger kopieren"
			},
			"software-info": "Das Systemabbild muss auf dem Datenträger installiert werden. Wir geben Ihnen mehrere Empfehlungen, wie Sie dies tun können.",
			"software-warning": "Beim Beschreiben des Datenträgers wird dieser formatiert. Alle Daten werden gelöscht!",
			"software-permissions": "Für diesen Schritt benötigen Sie Superuser/Root/Administrator-Rechte.",
			"software-windows": {
				"install": "Installieren Sie {balena}. Nach der Installation können Sie die Imagedatei und einen Datenträger zum Beschreiben auswählen."
			},
			"software-macos": {
				"step-1": "1. Zeigen Sie Ihre angeschlossenen Geräte an und identifizieren Sie das Gerät mit /dev/diskX, das für Ihren gewünschten Datenträger steht.",
				"step-2": "2. Entfernen Sie den Datenträger aus Ihrem Dateisystem (unmounten), falls Sie dies nicht bereits getan haben.",
				"step-3": "3. Überschreiben Sie den Datenträger mit dem Systemabbild mit Thymis. Der Datenträger wird dabei komplett überschrieben."
			},
			"software-linux": {
				"step-1": "1. Zeigen Sie Ihre angeschlossenen Geräte an und identifizieren Sie das Gerät mit /dev/sdX, das für Ihren gewünschten Datenträger steht.",
				"step-2": "2. Entfernen Sie den Datenträger aus Ihrem Dateisystem (unmounten), falls Sie dies nicht bereits getan haben.",
				"step-3": "3. Überschreiben Sie den Datenträger mit dem Systemabbild mit Thymis. Der Datenträger wird dabei komplett überschrieben."
			}
		},
		"create": "Gerät erstellen",
		"device-type": "Gerätetyp – Um welche Art von Hardwaregerät handelt es sich? \n- Erforderlich",
		"device-type-cannot-be-empty": "Der Gerätetyp darf nicht leer sein.",
		"device-with-display-name-name-exists": "Das Gerät mit dem Anzeigenamen „{displayName}“ ist bereits im Projekt vorhanden.",
		"tag-with-display-name-name-exists": "Der Tag mit dem Anzeigenamen „{displayName}“ ist bereits im Projekt vorhanden.",
		"display-name": "Anzeigename – Wie das Gerät in der Benutzeroberfläche angezeigt wird – Erforderlich",
		"display-name-cannot-be-empty": "Der Anzeigename darf nicht leer sein.",
		"identifier-exists": "Bezeichner existiert bereits.",
		"name-helper": "Das Gerät wird intern {identifier} genannt.",
		"name-helper-tag": "Der Tag wird intern {identifier} genannt.",
		"no-tags": "Ihr Projekt hat noch keine Tags, daher können Sie diesem Gerät keine zuweisen.",
		"tags": "Geräte-Tags – Welche Tags sollten diesem Gerät zugewiesen werden?",
		"display-name-tag": "Anzeigename – Wie der Tag in der Benutzeroberfläche angezeigt wird"
	},
	"history": {
		"open-diff": "Änderungen anzeigen",
		"revert-commit": "Auf diesen Commit rückgängig machen",
		"revert-commit-button": "Rückgängig machen",
		"no-revert": "Bereits auf diesem Commit",
		"rollback-modal-body": "Hierdurch werden alle nicht gespeicherten Änderungen verworfen und ein neuer Commit mit dem Zustand des ausgewählten Commits erstellt.\n\n\n{newCommit}\n\n\nSind Sie sicher, dass Sie fortfahren möchten?",
		"rollback-modal-confirm": "Zurücksetzen",
		"rollback-modal-title": "Commit zurücksetzen"
	},
	"deploy": {
		"build": "Erstellen",
		"deploy": "Ausrollen",
		"update": "Updaten",
		"build-status": "Status: {status}",
		"stdout": "Standard Output",
		"stderr": "Standard Error",
		"error-lines": "Fehler",
		"raw-output": "Vollständige Ausgabe",
		"summary": "Zusammenfassung"
	},
	"overview": {
		"devices": "Geräte ({count})",
		"tags": "Tags ({count})",
		"modules": "Modules ({count})"
	},
	"config": {
		"header": {
			"tag-overview": "Verwalte Module für {tag}",
			"device-overview": "Verwalte Module für {device}",
			"overview": "Verwalte Module",
			"tag-module": "Verwalte {module} für {tag}",
			"device-module": "Verwalte {module} für {device}",
			"module": "Verwalte {module}"
		},
		"section": {
			"installed": "Installiert",
			"installed-elsewhere": "Auf anderen Geräten oder Tags installiert",
			"available": "Verfügbar"
		},
		"add_list_element": "Element Hinzufügen",
		"remove_list_element": "Element Entfernen",
		"add_module": "Modul hinzufügen",
		"remove_module": "Modul entfernen",
		"edit_tag_modules": "Tag Module bearbeiten",
		"clear": "Löschen",
		"edit": "Bearbeiten",
		"install": "Installieren",
		"uninstall": "Deinstallieren",
		"configure": "Bearbeiten",
		"back": "Zurück",
		"editDisabled": "Nur als Referenz. Bearbeiten Sie den Tag, um Werte global zu ändern",
		"add-element": "{element} hinzufügen",
		"noOtherDefinitions": "Keine anderen Definitionen",
		"notPassed": "Diese Definition wird <b>nicht</b> an das Gerät übergeben",
		"notSet": "Keine Definition festgelegt",
		"otherDefinitions": "Andere Definitionen:",
		"overwrittenBy": "Überschrieben durch:",
		"passed": "Diese Definition wird an das Gerät übergeben",
		"priority": "Priorität {priority}",
		"remove-element": "{element} entfernen",
		"no-settings": "Für dieses Modul wurden keine Einstellungen gefunden"
	},
	"settings": {
		"repo": {
			"actions": "Aktionen",
			"delete": "Löschen",
			"edit-name": "Namen bearbeiten",
			"edit-url": "URL bearbeiten",
			"name": "Name",
			"title": "Repositories",
			"url": "URL"
		}
	},
	"taskbar": {
		"completed": "Fertig",
		"failed": "Fehlgeschlagen",
		"latest-task": "Letzte Aufgabe",
		"pending": "Ausstehend",
		"running": "Läuft"
	},
	"tags": {
		"actions": {
			"edit": "Bearbeiten",
			"delete": "Löschen",
			"add": "Tag Hinzufügen",
			"create": "Tag erstellen"
		},
		"devices": "Geräte"
	},
	"deleteConfirm": {
		"title": "{target} löschen",
		"text": "Sind Sie sicher, dass Sie {target} löschen möchten?",
		"cancel": "Abbrechen",
		"confirm": "Löschen"
	},
	"tag": {
		"device": "Gerät"
	},
	"device-details": {
		"actions": "Aktionen",
		"config": "Konfiguration",
		"danger": "Gefährlich",
		"modules": "Module",
		"network": "Netzwerk",
		"tags": "Tags",
		"targetHost": "Ziel Host"
	}
}<|MERGE_RESOLUTION|>--- conflicted
+++ resolved
@@ -52,11 +52,8 @@
 		"edit-hostname-title": "Ziel Hostnamen Bearbeiten",
 		"edit-tags-title": "Tags Bearbeiten",
 		"new-tag-placeholder": "Neuer Tag...",
-<<<<<<< HEAD
-		"unknown-target": "Unbekanntes Ziel"
-=======
+		"unknown-target": "Unbekanntes Ziel",
 		"limit-explain": "Sie können bis zu {deviceLimit} Geräte verwalten.\nFür größere Projekte bieten wir auf thymis.io/ skalierbare Pläne an, die Ihren Anforderungen entsprechen"
->>>>>>> 1254d544
 	},
 	"create-device": {
 		"title": "Neues Gerät Erstellen",
