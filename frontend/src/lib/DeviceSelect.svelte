<script lang="ts">
	import { t } from 'svelte-i18n';
	import TagIcon from 'lucide-svelte/icons/tag';
	import HardDrive from 'lucide-svelte/icons/hard-drive';
	import { Button, Dropdown, DropdownItem, Search } from 'flowbite-svelte';
<<<<<<< HEAD
	import { ChevronDownSolid } from 'flowbite-svelte-icons';
	import { selectedTag, selectedDevice, deviceUrl } from './deviceSelectHelper';
=======
	import ChevronDownSolid from 'flowbite-svelte-icons/ChevronDownSolid.svelte';
>>>>>>> 4c86fb3d
	import { page } from '$app/stores';
	import type { State } from './state';

	export let state: State;

	let search = '';

	const isSearched = (search: string, item: string) => {
		if (!search) {
			return true;
		}

		const searchKeys = search.trim().split(' ');
		return searchKeys.every((key) => item.toLowerCase().includes(key.toLowerCase()));
	};
</script>

<Button class="w-full flex justify-between">
	<div class="flex gap-2">
		{#if $selectedTag}
			<TagIcon size={20} /> {$selectedTag?.displayName}
		{:else if $selectedDevice}
			<HardDrive size={20} /> {$selectedDevice?.displayName}
		{:else}
			{$t('common.no-tag-or-device-selected')}
		{/if}
	</div>
	<ChevronDownSolid class="h-4 ms-2 text-white dark:text-white" /></Button
>
<Dropdown class="overflow-y-auto px-3 pb-3 text-sm max-h-96">
	<div slot="header" class="p-3">
		<Search size="md" bind:value={search} placeholder={$t('common.search')} />
	</div>
	{#each state.tags as tag}
		{#if isSearched(search, tag.displayName)}
			<DropdownItem
				href={`?${deviceUrl($page.url.search, 'tag', tag.identifier)}`}
				class={'flex gap-2 my-1 p-1 hover:bg-primary-500'}
			>
				<TagIcon />
				{tag.displayName}
			</DropdownItem>
		{/if}
	{/each}
	{#each state.devices as device}
		{#if isSearched(search, device.displayName)}
			<DropdownItem
				href={`?${deviceUrl($page.url.search, 'device', device.identifier)}`}
				class={'flex gap-2 my-1 p-1 hover:bg-primary-500'}
			>
				<HardDrive />
				{device.displayName}
			</DropdownItem>
		{/if}
	{/each}
</Dropdown><|MERGE_RESOLUTION|>--- conflicted
+++ resolved
@@ -3,12 +3,8 @@
 	import TagIcon from 'lucide-svelte/icons/tag';
 	import HardDrive from 'lucide-svelte/icons/hard-drive';
 	import { Button, Dropdown, DropdownItem, Search } from 'flowbite-svelte';
-<<<<<<< HEAD
-	import { ChevronDownSolid } from 'flowbite-svelte-icons';
 	import { selectedTag, selectedDevice, deviceUrl } from './deviceSelectHelper';
-=======
 	import ChevronDownSolid from 'flowbite-svelte-icons/ChevronDownSolid.svelte';
->>>>>>> 4c86fb3d
 	import { page } from '$app/stores';
 	import type { State } from './state';
 
