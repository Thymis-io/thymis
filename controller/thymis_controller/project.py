--- conflicted
+++ resolved
@@ -13,13 +13,9 @@
 from typing import List
 
 import git
-<<<<<<< HEAD
 from sqlalchemy.orm import Session
-from thymis_controller import crud, db_models, migration, models, modules, task
-=======
-from thymis_controller import migration, models, task
+from thymis_controller import crud, migration, models, task
 from thymis_controller.config import global_settings
->>>>>>> 0fe2f84e
 from thymis_controller.models.state import State
 from thymis_controller.nix import NIX_CMD, get_input_out_path, render_flake_nix
 
@@ -126,11 +122,8 @@
 class Project:
     path: pathlib.Path
     repo: git.Repo
-<<<<<<< HEAD
     known_hosts_path: pathlib.Path
-=======
     public_key: str
->>>>>>> 0fe2f84e
 
     def __init__(self, path, db_session: Session):
         self.path = pathlib.Path(path)
@@ -294,21 +287,14 @@
             if device.identifier == device_identifier
         )
         return task.global_task_controller.add_task(
-<<<<<<< HEAD
-            task.DeployDeviceTask(self.path, device, target_host)
+            task.DeployDeviceTask(
+                self.path, device, target_host, global_settings.SSH_KEY_PATH
+            )
         )
 
     def create_deploy_project_task(self, devices: List[models.RegisteredDevice]):
         return task.global_task_controller.add_task(
-            task.DeployProjectTask(self, devices)
-=======
-            task.DeployDeviceTask(self.path, device, global_settings.SSH_KEY_PATH)
-        )
-
-    def create_deploy_project_task(self):
-        return task.global_task_controller.add_task(
-            task.DeployProjectTask(self, global_settings.SSH_KEY_PATH)
->>>>>>> 0fe2f84e
+            task.DeployProjectTask(self, devices, global_settings.SSH_KEY_PATH)
         )
 
     def create_update_task(self):
@@ -332,13 +318,9 @@
             )
         )
 
-<<<<<<< HEAD
     def create_restart_device_task(self, device: models.Device, target_host: str):
         return task.global_task_controller.add_task(
-            task.RestartDeviceTask(device, self.known_hosts_path, target_host)
-=======
-    def create_restart_device_task(self, device: models.Device):
-        return task.global_task_controller.add_task(
-            task.RestartDeviceTask(device, global_settings.SSH_KEY_PATH)
->>>>>>> 0fe2f84e
+            task.RestartDeviceTask(
+                device, global_settings.SSH_KEY_PATH, self.known_hosts_path, target_host
+            )
         )