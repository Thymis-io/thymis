--- conflicted
+++ resolved
@@ -549,7 +549,8 @@
 
 
 class DeployProjectTask(CompositeTask):
-<<<<<<< HEAD
+    project: "project.Project"
+
     def __init__(
         self,
         project: "project.Project",
@@ -566,11 +567,6 @@
             if state:
                 deployable_devices.append((device.device_host, state))
 
-=======
-    project: "project.Project"
-
-    def __init__(self, project: "project.Project", ssh_key_path: str):
->>>>>>> 1254d544
         super().__init__(
             [
                 DeployDeviceTask(
