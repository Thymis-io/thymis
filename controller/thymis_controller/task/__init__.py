--- conflicted
+++ resolved
@@ -559,22 +559,14 @@
 
 
 class RestartDeviceTask(CommandTask):
-<<<<<<< HEAD
-    def __init__(self, identifier, known_hosts_path):
-        super().__init__(
-            "ssh",
-            [
-                f'-o StrictHostKeyChecking=accept-new -o "UserKnownHostsFile {known_hosts_path}"',
-                f"root@{identifier}",
-=======
-    def __init__(self, device: models.Device):
+    def __init__(self, device: models.Device, known_hosts_path):
         super().__init__(
             "ssh",
             [
                 "-o StrictHostKeyChecking=accept-new",
+                f"-o UserKnownHostsFile={known_hosts_path}",
                 "-o ConnectTimeout=30",
                 f"root@{device.targetHost}",
->>>>>>> e8dc07ce
                 "reboot",
             ],
         )
