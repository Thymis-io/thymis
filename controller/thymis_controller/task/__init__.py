import asyncio
import collections
import copy
import json
import logging
import os
import time
import uuid
from typing import List, Optional

from fastapi import WebSocket, WebSocketDisconnect
from fastapi.encoders import jsonable_encoder
from sqlalchemy.orm import Session
from thymis_controller import crud, models, project
from thymis_controller.config import global_settings
from thymis_controller.nix import NIX_CMD, get_build_output

logger = logging.getLogger(__name__)


class TaskController:
    all_tasks_list: list["Task"]
    all_tasks_dict: dict[uuid.UUID, "Task"]
    # task_queue: list["Task"]
    task_queue: collections.deque["Task"]
    running_tasks: list["Task"]
    barriers: dict[uuid.UUID, asyncio.Barrier]

    active_listeners: list[WebSocket]

    task_limit: int

    def __init__(self):
        self.all_tasks_list = []
        self.all_tasks_dict = {}
        self.task_limit = 5
        self.task_queue = (
            collections.deque()
        )  # left is processed last, right is processed first
        self.running_tasks = []
        self.active_listeners = []
        self.barriers = {}

    def count_command_tasks_running(self):
        return len(
            [task for task in self.running_tasks if isinstance(task, CommandTask)]
        )

    async def add_task(
        self, task: "Task", go_to_front=False, barrier: asyncio.Barrier = None
    ):
        task.controller = self

        self.all_tasks_list.append(task)
        self.all_tasks_dict[task.id] = task

        if barrier is not None:
            self.barriers[task.id] = barrier

        if go_to_front:
            self.task_queue.append(task)
        else:
            self.task_queue.appendleft(task)

        await self.try_run_front_of_queue()
        await self.send_all_tasks()

    async def try_run_front_of_queue(self):
        if self.count_command_tasks_running() >= self.task_limit:
            return
        if len(self.task_queue) == 0:
            return

        task = self.task_queue.pop()
        self.running_tasks.append(task)
        task.state = "running"
        asyncio.create_task(task.run())
        await self.send_all_tasks()

    async def cleanup_task(self, task: "Task"):
        # self.running_tasks.remove(task)
        # task may have been cancelled from pending state
        if task.state == "running":
            # check if task is in the running list
            if not task in self.running_tasks:
                raise ValueError("Task has state running, but is not in running list")
            raise ValueError("Task is still running, but wants to be cleaned up")
        elif task.state == "pending":
            if not task in self.task_queue:
                raise ValueError("Task has state pending, but is not in queue")
            raise ValueError("Task is still pending, but wants to be cleaned up")
        elif task.state == "completed":
            if task in self.task_queue:
                raise ValueError("Task is completed, but still in queue")
            if task in self.running_tasks:
                self.running_tasks.remove(task)
        elif task.state == "failed":
            # self.running_tasks.remove(task)
            if task in self.running_tasks:
                self.running_tasks.remove(task)
            if task in self.task_queue:
                self.task_queue.remove(task)
        else:
            raise ValueError("Task has invalid state")
        await self.send_all_tasks()
        await self.try_run_front_of_queue()

    async def send_all_tasks(self):
        await self.send_broadcast(json.dumps(jsonable_encoder(self.get_tasks())))

    async def send_broadcast(self, data: str):
        for connection in self.active_listeners:
            await connection.send_text(data)

    async def connect(self, websocket: WebSocket):
        await websocket.accept()
        self.active_listeners.append(websocket)
        await self.send_all_tasks()
        try:
            while True:
                await websocket.receive_bytes()
        except WebSocketDisconnect:
            await self.disconnect(websocket)

    async def disconnect(self, websocket: WebSocket):
        self.active_listeners.remove(websocket)

    async def cancel_task(self, task_id: uuid.UUID):
        task = self.all_tasks_dict.get(task_id)
        if task is None:
            raise ValueError("Task not found")
        if task.state == "pending":
            self.task_queue.remove(task)
        elif task.state == "running":
            self.running_tasks.remove(task)
        await task.cancel()
        await self.send_all_tasks()

    async def retry_task(self, task_id: uuid.UUID):
        task = self.all_tasks_dict.get(task_id)
        if task is None:
            raise ValueError("Task not found")
        if task.state not in ["completed", "failed"]:
            raise ValueError("Task is not in a retryable state")
        # create a new task with the same parameters
        new_task = task.copy_for_retry()
        await self.add_task(new_task)

    async def run_immediately(self, task_id: uuid.UUID):
        task = self.all_tasks_dict.get(task_id)
        if task is None:
            raise ValueError("Task not found")
        if task.state == "pending":
            self.task_queue.remove(task)
            self.running_tasks.append(task)
            task.state = "running"
            asyncio.create_task(task.run())
        await self.send_all_tasks()

    def get_task(self, task_id: uuid.UUID):
        self.check_consistency()
        # print queue
        logger.info(f"Task queue: {self.task_queue}")
        task = self.all_tasks_dict.get(task_id)
        if task is None:
            raise ValueError("Task not found")
        return task.get_model()

    def get_tasks(self):
        self.check_consistency()
        return [task.get_model() for task in self.all_tasks_list]

    def check_consistency(self):
        return
        for task in self.all_tasks_list:
            assert task in self.all_tasks_dict.values()
        for task in self.task_queue:
            assert task in self.all_tasks_list
            assert task.state == "pending"
        for task in self.running_tasks:
            assert task in self.all_tasks_list
            assert task.state == "running"
        for task_id in self.barriers:
            assert task_id in self.all_tasks_dict
        for task in self.all_tasks_dict.values():
            assert task in self.all_tasks_list
        for task in self.task_queue:
            assert task not in self.running_tasks
        for task in self.running_tasks:
            assert task not in self.task_queue


global_task_controller = TaskController()


class Task:
    id: uuid.UUID
    start_time: float
    end_time: Optional[float]
    display_name: str
    state: models.TaskState
    exception: Optional[Exception]
    controller: TaskController

    cancelled: bool

    def __init__(self, display_name: str):
        self.id = uuid.uuid4()
        self.display_name = display_name
        self.state = "pending"
        self.exception = None
        self.start_time = time.time()
        self.end_time = None
        self.controller = None
        self.cancelled = False

    def get_model(self):
        return models.PlainTask(
            id=self.id,
            start_time=self.start_time,
            end_time=self.end_time,
            display_name=self.display_name,
            state=self.state,
            exception=str(self.exception),
        )

    async def run(self):
        await self.controller.send_all_tasks()
        try:
            await self._run()
            self.end_time = time.time()
            if not self.cancelled:
                self.state = "completed"
            await self.controller.cleanup_task(self)
            if self.controller.barriers.get(self.id) is not None:
                await self.controller.barriers[self.id].wait()
        except Exception as e:
            self.end_time = time.time()
            if not self.cancelled:
                self.state = "failed"
                self.exception = e
            await self.controller.cleanup_task(self)
            if self.controller.barriers.get(self.id) is not None:
                await self.controller.barriers[self.id].wait()
            if not self.cancelled:
                raise e

    async def _run(self):
        raise NotImplementedError()

    async def cancel(self):
        self.cancelled = True
        # only works if the current task is pending
        if self.state != "pending":
            raise ValueError("Task is not pending")
        self.state = "failed"
        self.exception = Exception("Task was cancelled")
        self.end_time = time.time()
        await self.controller.cleanup_task(self)

    def copy_for_retry(self):
        new_task = copy.copy(self)
        new_task.id = uuid.uuid4()
        new_task.start_time = time.time()
        new_task.end_time = None
        new_task.state = "pending"
        new_task.exception = None
        new_task.controller = None
        new_task.cancelled = False
        return new_task


class CommandTask(Task):
    program: str
    args: list[str]
    env: Optional[dict[str, str]]
    stdout: bytearray
    stderr: bytearray

    process: asyncio.subprocess.Process

    def __init__(self, program, args, env=None):
        super().__init__(f"Running `{program} {' '.join(str(arg) for arg in args)}`")

        self.program = program
        self.args = args
        self.env = env

        self.stdout = bytearray()
        self.stderr = bytearray()

        self.cancelled = False
        self.process = None

    async def _run(self):
        proc = await asyncio.create_subprocess_exec(
            self.program,
            *self.args,
            stdout=asyncio.subprocess.PIPE,
            stderr=asyncio.subprocess.PIPE,
            env=self.env,
        )
        self.process = proc

        read_stdout_task = asyncio.create_task(
            self.stream_reader(proc.stdout, self.stdout)
        )
        read_stderr_task = asyncio.create_task(
            self.stream_reader(proc.stderr, self.stderr)
        )

        r = await proc.wait()
        if r != 0:
            raise RuntimeError(
                f"Command {self.program} {' '.join(self.args)} failed with exit code {r}"
            )

        await asyncio.gather(read_stdout_task, read_stderr_task)

        return r

    async def stream_reader(
        self,
        stream: asyncio.StreamReader | None,
        out: bytearray,
    ):
        while True:
            line = await stream.readline()
            if not line:
                # readline doc:
                # On success, return chunk that ends with newline.
                # If only partial line can be read due to EOF,
                # return incomplete line without terminating newline.
                # When EOF was reached while no bytes read, empty bytes object is returned.
                #
                # So, if line is empty, we have reached EOF
                break
            out.extend(line)
            await self.controller.send_all_tasks()

    def get_model(self) -> models.CommandTask:
        return models.CommandTask(
            id=str(self.id),
            type="commandtask",
            display_name=self.display_name,
            start_time=self.start_time,
            end_time=self.end_time,
            state=self.state,
            exception=str(self.exception),
            stdout=self.stdout.decode(),
            stderr=self.stderr.decode(),
            data={"program": self.program, "args": self.args, "env": self.env},
        )

    async def cancel(self):
        # CommandTasks may be cancelled while pending and running
        self.cancelled = True
        if self.state == "pending":
            self.state = "failed"
            self.exception = Exception("Task was cancelled")
            self.end_time = time.time()
            await self.controller.cleanup_task(self)
        elif self.state == "running":
            # we have to kill the process
            self.process.kill()
            self.state = "failed"
            self.exception = Exception("Task was killed")
            self.end_time = time.time()
            await self.controller.cleanup_task(self)
        else:
            raise ValueError(
                f"Task {self.id} is not pending or running but {self.state}"
            )

    def copy_for_retry(self):
        new_task = copy.copy(self)
        new_task.id = uuid.uuid4()
        new_task.start_time = time.time()
        new_task.end_time = None
        new_task.state = "pending"
        new_task.exception = None
        new_task.controller = None
        new_task.cancelled = False
        new_task.stdout = bytearray()
        new_task.stderr = bytearray()
        new_task.process = None
        return new_task


class CompositeTask(Task):
    tasks: list[Task]

    def __init__(self, tasks):
        super().__init__(f"Running {len(tasks)} tasks")

        self.tasks = tasks

    async def _run(self):
        # queues subtasks at the front of the queue
        bar = asyncio.Barrier(len(self.tasks) + 1)
        for task in self.tasks:
            await self.controller.add_task(task, go_to_front=True, barrier=bar)
        await bar.wait()
        # if any subtask failed, the composite task fails
        if any(task.state == "failed" for task in self.tasks):
            raise RuntimeError("One or more subtasks failed")

    def get_model(self) -> models.CompositeTask:
        return models.CompositeTask(
            id=str(self.id),
            type="compositetask",
            start_time=self.start_time,
            end_time=self.end_time,
            display_name=self.display_name,
            state=self.state,
            exception=str(self.exception),
            tasks=[task.get_model() for task in self.tasks],
        )

    async def cancel(self):
        self.cancelled = True
        # CompositeTasks may be cancelled while pending and running
        if self.state == "pending":
            self.state = "failed"
            self.exception = Exception("Task was cancelled")
            self.end_time = time.time()
            await self.controller.cleanup_task(self)
        elif self.state == "running":
            self.state = "failed"
            self.exception = Exception("Task was cancelled")
            self.end_time = time.time()
            # cancel all subtasks
            for task in self.tasks:
                if task.state == "running" or task.state == "pending":
                    await task.cancel()
            await self.controller.cleanup_task(self)
        else:
            raise ValueError("Task is not pending or running")

    def copy_for_retry(self):
        subtasks = []
        for task in self.tasks:
            subtasks.append(task.copy_for_retry())
        new_task = copy.copy(self)
        new_task.id = uuid.uuid4()
        new_task.start_time = time.time()
        new_task.end_time = None
        new_task.state = "pending"
        new_task.exception = None
        new_task.controller = None
        new_task.cancelled = False

        new_task.tasks = subtasks
        return new_task


class BuildTask(CommandTask):
    def __init__(self, repo_dir):
        super().__init__(
            "nix",
            [*NIX_CMD[1:], "build", f"{repo_dir}#thymis", "--out-link", "/tmp/thymis"],
        )

        self.display_name = "Building project"


class DeployProjectTask(CompositeTask):
<<<<<<< HEAD
    def __init__(
        self, project: "project.Project", devices: List[models.RegisteredDevice]
    ):
        deployable_devices = []
        for device in devices:
            state = next(
                state
                for state in project.read_state().devices
                if state.identifier == device.identifier
            )
            if state:
                deployable_devices.append((device.device_host, state))

        super().__init__(
            [
                DeployDeviceTask(
                    project.path, state, project.known_hosts_path, target_host
                )
                for target_host, state in deployable_devices
=======
    def __init__(self, project: "project.Project", ssh_key_path: str):
        super().__init__(
            [
                DeployDeviceTask(project.path, device, ssh_key_path)
                for device in project.read_state().devices
>>>>>>> 0fe2f84e
            ]
        )

        self.display_name = "Deploying project"


class DeployDeviceTask(CommandTask):
<<<<<<< HEAD
    def __init__(self, repo_dir, device: models.Device, known_hosts_path, target_host):
=======
    def __init__(self, repo_dir, device: models.Device, ssh_key_path: str):
>>>>>>> 0fe2f84e
        super().__init__(
            "nixos-rebuild",
            [
                *NIX_CMD[1:],
                "switch",
                "--flake",
                f"{repo_dir}#{device.identifier}",
                "--target-host",
                f"root@{target_host}",
            ],
            env={
<<<<<<< HEAD
                "NIX_SSHOPTS": f"-o StrictHostKeyChecking=accept-new -o UserKnownHostsFile={known_hosts_path}",
=======
                "NIX_SSHOPTS": f"-i {ssh_key_path} -o StrictHostKeyChecking=accept-new -o PasswordAuthentication=no -o KbdInteractiveAuthentication=no",
>>>>>>> 0fe2f84e
                "PATH": os.getenv("PATH"),
            },
        )

        self.display_name = f"Deploying to {target_host}"


class UpdateTask(CommandTask):
    def __init__(self, repo_dir):
        super().__init__("nix", [*NIX_CMD[1:], "flake", "update", repo_dir])


class BuildDeviceImageTask(CommandTask):
    image_path: str
    db_session: Session
    build_hash: str

    def __init__(self, repo_dir, identifier, db_session, device_state, commit_hash):
        super().__init__(
            "nix",
            [
                *NIX_CMD[1:],
                "build",
                f'{repo_dir}#nixosConfigurations."{identifier}".config.formats.sd-card-image',
                "--out-link",
                f"/tmp/thymis-devices.{identifier}",
            ],
        )

        self.display_name = f"Building image for {identifier}"
        self.identifier = identifier
        self.image_path = f"/tmp/thymis-devices.{identifier}"
        self.build_hash = None
        self.db_session = db_session
        self.device_state = device_state
        self.commit_hash = commit_hash

    async def _run(self):
        r = await super()._run()
        if r != 0:
            return

        build_output = get_build_output(global_settings.REPO_PATH, self.identifier)

        store_path = build_output["outputs"]["out"]  # TODO: or maybe drvPath?
        self.build_hash = store_path[len("/nix/store/") :].split("-")[0]

        crud.image.create(
            self.db_session,
            self.identifier,
            self.build_hash,
            self.device_state,
            self.commit_hash,
        )

        return r

    def get_model(self) -> models.CommandTask:
        return models.CommandTask(
            id=str(self.id),
            type="commandtask",
            display_name=self.display_name,
            start_time=self.start_time,
            end_time=self.end_time,
            state=self.state,
            exception=str(self.exception),
            stdout=self.stdout.decode(),
            stderr=self.stderr.decode(),
            data={
                "identifier": self.identifier,
                "program": self.program,
                "args": self.args,
            },
        )


class RestartDeviceTask(CommandTask):
<<<<<<< HEAD
    def __init__(self, device: models.Device, known_hosts_path, target_host):
=======
    def __init__(self, device: models.Device, key_path: str):
>>>>>>> 0fe2f84e
        super().__init__(
            "ssh",
            [
                "-o StrictHostKeyChecking=accept-new",
                f"-o UserKnownHostsFile={known_hosts_path}",
                "-o ConnectTimeout=30",
<<<<<<< HEAD
                f"root@{target_host}",
=======
                f"-i{key_path}",
                f"root@{device.targetHost}",
>>>>>>> 0fe2f84e
                "reboot",
            ],
        )

        self.display_name = f"Restarting {device.displayName}"
        self.identifier = device.identifier<|MERGE_RESOLUTION|>--- conflicted
+++ resolved
@@ -465,9 +465,11 @@
 
 
 class DeployProjectTask(CompositeTask):
-<<<<<<< HEAD
     def __init__(
-        self, project: "project.Project", devices: List[models.RegisteredDevice]
+        self,
+        project: "project.Project",
+        devices: List[models.RegisteredDevice],
+        ssh_key_path: str,
     ):
         deployable_devices = []
         for device in devices:
@@ -482,16 +484,13 @@
         super().__init__(
             [
                 DeployDeviceTask(
-                    project.path, state, project.known_hosts_path, target_host
+                    project.path,
+                    state,
+                    ssh_key_path,
+                    project.known_hosts_path,
+                    target_host,
                 )
                 for target_host, state in deployable_devices
-=======
-    def __init__(self, project: "project.Project", ssh_key_path: str):
-        super().__init__(
-            [
-                DeployDeviceTask(project.path, device, ssh_key_path)
-                for device in project.read_state().devices
->>>>>>> 0fe2f84e
             ]
         )
 
@@ -499,11 +498,14 @@
 
 
 class DeployDeviceTask(CommandTask):
-<<<<<<< HEAD
-    def __init__(self, repo_dir, device: models.Device, known_hosts_path, target_host):
-=======
-    def __init__(self, repo_dir, device: models.Device, ssh_key_path: str):
->>>>>>> 0fe2f84e
+    def __init__(
+        self,
+        repo_dir,
+        device: models.Device,
+        ssh_key_path: str,
+        known_hosts_path,
+        target_host,
+    ):
         super().__init__(
             "nixos-rebuild",
             [
@@ -515,11 +517,7 @@
                 f"root@{target_host}",
             ],
             env={
-<<<<<<< HEAD
-                "NIX_SSHOPTS": f"-o StrictHostKeyChecking=accept-new -o UserKnownHostsFile={known_hosts_path}",
-=======
-                "NIX_SSHOPTS": f"-i {ssh_key_path} -o StrictHostKeyChecking=accept-new -o PasswordAuthentication=no -o KbdInteractiveAuthentication=no",
->>>>>>> 0fe2f84e
+                "NIX_SSHOPTS": f"-i {ssh_key_path} -o StrictHostKeyChecking=accept-new -o UserKnownHostsFile={known_hosts_path}",
                 "PATH": os.getenv("PATH"),
             },
         )
@@ -597,23 +595,17 @@
 
 
 class RestartDeviceTask(CommandTask):
-<<<<<<< HEAD
-    def __init__(self, device: models.Device, known_hosts_path, target_host):
-=======
-    def __init__(self, device: models.Device, key_path: str):
->>>>>>> 0fe2f84e
+    def __init__(
+        self, device: models.Device, key_path: str, known_hosts_path, target_host
+    ):
         super().__init__(
             "ssh",
             [
                 "-o StrictHostKeyChecking=accept-new",
                 f"-o UserKnownHostsFile={known_hosts_path}",
                 "-o ConnectTimeout=30",
-<<<<<<< HEAD
+                f"-i{key_path}",
                 f"root@{target_host}",
-=======
-                f"-i{key_path}",
-                f"root@{device.targetHost}",
->>>>>>> 0fe2f84e
                 "reboot",
             ],
         )
